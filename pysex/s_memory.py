#!/usr/bin/env python
import z3
import s_value
import copy
import collections
import logging

logging.basicConfig()
l = logging.getLogger("s_memory")
l.setLevel(logging.INFO)

addr_mem_counter = 0
var_mem_counter = 0

# Conventions used:
# 1) The whole memory is readable
# 2) Memory locations are by default writable
# 3) Memory locations are by default not executable

class Cell:
        # Type: RWX bits
        def __init__(self, ctype, cnt):
                self.type = ctype | 4 # memory has to be readable
                self.cnt = cnt

class Memory:

        def __init__(self, initial=None,sys=None, id="mem"):
                def default_mem_value():
                        global var_mem_counter
                        var = z3.BitVec("%s_%d" % (id, var_mem_counter), 8)
                        var_mem_counter += 1
                        return Cell(6, var)

                #TODO: copy-on-write behaviour
                self.__limit = 1024
                self.__bits = sys if sys else 64
                self.__max_mem = 2**self.__bits
                self.__mem = collections.defaultdict(default_mem_value)
                self.__freemem = [(0, self.__max_mem - 1)]
                self.__wrtmem =  [(0, self.__max_mem - 1)]
                self.__excmem =  []

                if initial:
                        self.__mem.update(initial[0])
                        self.__update_info_mem(initial[1])

        def __update_info_mem(self, w_type):
                s_keys = sorted(self.__mem.keys())
                keys = [ -1 ] + s_keys + [ self.__max_mem ]
                self.__freemem = [ j for j in [ ((keys[i] + 1, keys[i+1] - 1) if keys[i+1] - keys[i] > 1 else ()) for i in range(len(keys)-1) ] if j ]
                # updating writable memory
                if not w_type & 2:
                        keys = [ -1 ] + [k for k in s_keys if not self.__mem[k].type & 2] + [ self.__max_mem ]
                        self.__wrtmem = [ j for j in [ ((keys[i] + 1, keys[i+1] - 1) if keys[i+1] - keys[i] > 1 else ()) for i in range(len(keys)-1) ] if j ]
                # updating executable memory
                if not w_type & 1:
                        keys = [ -1 ] + [k for k in s_keys if not self.__mem[k].type & 1] + [ self.__max_mem ]
                        self.__excmem = [ j for j in [ ((keys[i] + 1, keys[i+1] - 1) if keys[i+1] - keys[i] > 1 else ()) for i in range(len(keys)-1) ] if j ]


        def __getitem__(self, addr):
                return self.__mem[addr]

        def is_readable(self, addr):
                return self.__mem[addr].type & 4

        def is_writable(self, addr):
                return self.__mem[addr].type & 2

        def is_executable(self, addr):
                return self.__mem[addr].type & 1

        def read_from(self, addr, num_bytes):
                # Check every addresses insted only the first one?
                if self.is_readable(addr):
                        if num_bytes == 1:
                                return self.__mem[addr].cnt
                        else:
                                return z3.Concat(*[self.__mem[addr + i].cnt for i in range( 0, num_bytes)])
                else:
                        l.warning("Attempted reading in a not readable location")
                        # FIX ME
                        return None

        def write_to(self, addr, cnt, w_type=7):
                if self.is_writable(addr):
<<<<<<< HEAD
                        for off in range(0, cnt.size() / 8):
                                self.__mem[(addr + off)].cnt = z3.Extract((off << 3) + 7, (off << 3), cnt)
                                self.__mem[(addr + off)].type = w_type | 4 # always readable
=======
                        for off in range(0, cnt.size(), 8):
                                self.__mem[(addr+off/8)].cnt = z3.Extract(cnt.size() - off - 1, cnt.size() - off - 8, cnt)
                                self.__mem[(addr+off/8)].type = w_type | 4 # always readable
>>>>>>> 33564f78

                        # updating free memory
                        self.__update_info_mem(w_type)

                        return 1
                else:
                        l.info("Attempted writing in a not writable location")
                        return 0

        def store(self, dst, cnt, constraints, w_type=7):
                v = s_value.Value(dst, constraints)
                ret = []

                if v.is_unique():
                        # if there's only one option, let's do it
                        addr = v.any()
                else:
                        fcon = z3.Or([ z3.And(z3.UGE(dst,a), z3.ULE(dst,b)) for a,b in self.__freemem ])
                        v_free = s_value.Value(dst, constraints + [ fcon ])

                        if v_free.satisfiable():
                                # ok, found some memory!
                                # free memory is always writable
                                addr = v_free.any()
                                ret = [dst == addr]
                        else:
                                # ok, no free memory that this thing can address
                                fcon = z3.Or([ z3.And(z3.UGE(dst,a), z3.ULE(dst,b)) for a,b in self.__wrtmem ])
                                v_wrt = s_value.Value(dst, constraints + [ fcon ])
                                if v_wrt.satisfiable():
                                        addr = v_wrt.any()
                                        ret = [dst == addr]
                                else:
                                	print dst
                                	print constraints
                                        raise s_value.ConcretizingException("No memory expression %s can address." % dst)

                self.write_to(addr, cnt, w_type)

                return ret

        #Load expressions from memory
        def load(self, dst, size, constraints=None):
                global addr_mem_counter
                expr = False
                ret = None
                size_b = size >> 3
                v = s_value.Value(dst, constraints)
                l.debug("Got load with size %d (%d bytes)" % (size, size_b))

                # specific read
                if v.is_unique():
                        addr = v.any()
                        expr = self.read_from(addr, size/8)
                        expr = z3.simplify(expr)
                        ret = expr, [ ]

                elif abs(v.max() - v.min()) <= self.__limit:
                        # within the limit to keep it symbolic
                        fcon = z3.Or([ z3.And(z3.UGE(dst,a), z3.ULE(dst,b)) for a,b in self.__freemem ])
                        v_free = s_value.Value(dst, constraints + [ z3.Not(fcon) ])

                        # try to point it to satisfiable memory if possible
                        if v_free.satisfiable():
                                to_iterate = v_free
                        else:
                                to_iterate = v

                        var = z3.BitVec("%s_addr_%s" %(dst, addr_mem_counter), self.__bits)
                        addr_mem_counter += 1
                        for addr in to_iterate.iter():
                                cnc = self.read_from(addr, size_b)
                                expr = z3.simplify(z3.Or(var == cnc, expr))

                        ret = expr, []
                else:
                        # too big, time to concretize!
                        if len(self.__mem):
                                #first try to point it somewhere valid
                                fcon = z3.Or([ dst == addr for addr in self.__mem.keys() ])
                                v_bsy = s_value.Value(dst, constraints + [ fcon ])

                                if v_bsy.satisfiable():
                                        addr = v_bsy.rnd()
                                else:
                                        addr = v.rnd() # at least the max value is included!

                                cnc = self.read_from(addr, size_b)
                                cnc = z3.simplify(cnc)
                                ret = cnc, [dst == addr]
                        else:
                                # otherwise, concretize to a random location, just for fun
                                addr = v.rnd()
                                cnc = self.read_from(addr, size_b)
                                cnc = z3.simplify(cnc)
                                ret = cnc, [dst == addr]

                return ret

        def get_bit_address(self):
                return self.__bits

        def pp(self):
                [l.debug("%d: [%s, %s]" %(addr, self.__mem[addr].cnt, self.__mem[addr].type)) for addr in self.__mem.keys()]

        def get_addresses(self):
                return self.__mem.keys()

        def get_max(self):
                return self.__max_mem

        #TODO: copy-on-write behaviour
        def copy(self):
                return copy.copy(self)<|MERGE_RESOLUTION|>--- conflicted
+++ resolved
@@ -85,15 +85,9 @@
 
         def write_to(self, addr, cnt, w_type=7):
                 if self.is_writable(addr):
-<<<<<<< HEAD
-                        for off in range(0, cnt.size() / 8):
-                                self.__mem[(addr + off)].cnt = z3.Extract((off << 3) + 7, (off << 3), cnt)
-                                self.__mem[(addr + off)].type = w_type | 4 # always readable
-=======
                         for off in range(0, cnt.size(), 8):
                                 self.__mem[(addr+off/8)].cnt = z3.Extract(cnt.size() - off - 1, cnt.size() - off - 8, cnt)
                                 self.__mem[(addr+off/8)].type = w_type | 4 # always readable
->>>>>>> 33564f78
 
                         # updating free memory
                         self.__update_info_mem(w_type)
@@ -127,8 +121,8 @@
                                         addr = v_wrt.any()
                                         ret = [dst == addr]
                                 else:
-                                	print dst
-                                	print constraints
+                                        print dst
+                                        print constraints
                                         raise s_value.ConcretizingException("No memory expression %s can address." % dst)
 
                 self.write_to(addr, cnt, w_type)
