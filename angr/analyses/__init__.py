--- conflicted
+++ resolved
@@ -3,10 +3,6 @@
 from .oflow import OFlow
 from .xsleak import XSleak
 from .annocfg_analysis import AnnoCFGAnalysis
-<<<<<<< HEAD
-from .cdg_analysis import CDGAnalysis
-=======
->>>>>>> 7d3ef440
 from .sleakslice import Sleakslice
 from .cdg import CDG
 from .ddg import DDG
