--- conflicted
+++ resolved
@@ -7,17 +7,9 @@
 class SimSootExpr_InstanceFieldRef(SimSootExpr):
     def _execute(self):
         field_ref = self._translate_value(self.expr)
-<<<<<<< HEAD
-        this_ref = self.state.memory.load(SimSootValue_Local.from_sootvalue(self.expr.base, self.state))
-=======
         this_ref = self.state.javavm_memory.load(SimSootValue_Local.from_sootvalue(self.expr.base, self.state))
->>>>>>> 1c386926
 
         if options.JAVA_TRACK_ATTRIBUTES in self.state.options:
             this_ref.attributes.add((field_ref.field_name, field_ref.type))
 
-<<<<<<< HEAD
-        self.expr = self.state.memory.load(field_ref, none_if_missing=True)
-=======
-        self.expr = self.state.javavm_memory.load(field_ref, none_if_missing=True)
->>>>>>> 1c386926
+        self.expr = self.state.javavm_memory.load(field_ref, none_if_missing=True)