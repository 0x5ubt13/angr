#!/usr/bin/env python
''' This class is responsible for architecture-specific things such as call emulation and so forth. '''

import pyvex # pylint: disable=F0401
import capstone as _capstone #pylint:disable=import-error

import logging
l = logging.getLogger("s_arch")

import ana

class SimArch(ana.Storable):
    def __init__(self):
        # various names
        self.vex_arch = None
        self.name = None
        self.qemu_name = None

        # instruction stuff
        self.max_inst_bytes = None
        self.ret_instruction = None
        self.nop_instruction = None
        self.instruction_alignment = None

        # register ofsets
        self.ip_offset = None
        self.sp_offset = None
        self.bp_offset = None
        self.ret_offset = None

        # memory stuff
        self.bits = None
        self.vex_endness = None
        self.memory_endness = None
        self.register_endness = None
        self.stack_change = None

        # is it safe to cache IRSBs?
        self.cache_irsb = False

        self.function_prologs = None
        self.ida_processor = None
        self.cs_arch = None
        self.cs_mode = None
        self._cs = None
        self.initial_sp = 0xffff0000
        self.stack_size = 0x8000000
        self.default_register_values = [ ]
        self.entry_register_values = { }
        self.default_symbolic_registers = [ ]
        self.registers = { }
        self.persistent_regs = [ ]
        self.concretize_unique_registers = set() # this is a list of registers that should be concretized, if unique, at the end of each block

        # there are going to be crazy-loads of these guys if we pickle them individually
        # for each state
        self.make_uuid()

    def make_state(self, **kwargs):
        initial_prefix = kwargs.pop("initial_prefix", None)

        s = SimState(arch=self, **kwargs)
        s.store_reg(self.sp_offset, self.initial_sp, self.bits / 8)

        if initial_prefix is not None:
            for reg in self.default_symbolic_registers:
                s.store_reg(reg, s.se.Unconstrained(initial_prefix + "_" + reg, self.bits, explicit_name=True))

        for (reg, val, is_addr, mem_region) in self.default_register_values:
            if ABSTRACT_MEMORY in s.options and is_addr:
                addr = s.se.ValueSet(region=mem_region, bits=self.bits, val=val)
                s.store_reg(reg, addr)
            else:
                s.store_reg(reg, val)

        return s

    def prepare_call_state(self, calling_state, initial_state=None, preserve_registers=(), preserve_memory=()): #pylint:disable=unused-argument,no-self-use
        '''
        This function prepares a state that is executing a call instruction.
        If given an initial_state, it copies over all of the critical registers to it from the
        calling_state. Otherwise, it prepares the calling_state for action.

        This is mostly used to create minimalistic for CFG generation. Some ABIs, such as MIPS PIE and
        x86 PIE, require certain information to be maintained in certain registers. For example, for
        PIE MIPS, this function transfer t9, gp, and ra to the new state.
        '''

        if initial_state is None:
            new_state = calling_state.copy()
        else:
            new_state = initial_state.copy()
            for r in set(preserve_registers):
                new_state.store_reg(r, calling_state.reg_expr(r))
            for a,s in set(preserve_memory):
                new_state.store_mem(a, calling_state.mem_expr(a,s))

        return new_state

    def gather_info_from_state(self, state):
        return {}

    def prepare_state(self, state, info=None):
        return state

    def get_default_reg_value(self, register):
        if register == 'sp':
            # Convert it to the corresponding register name
            registers = [r for r, v in self.registers.items() if v[0] == self.sp_offset]
            if len(registers) > 0:
                register = registers[0]
            else:
                return None
        for reg, val, _, _ in self.default_register_values:
            if reg == register:
                return val
        return None

    def get_ret_irsb(self, inst_addr):
        l.debug("Creating ret IRSB at 0x%x", inst_addr)
        irsb = pyvex.IRSB(bytes=self.ret_instruction, mem_addr=inst_addr,
        arch=self.vex_arch, endness=self.vex_endness)
        l.debug("... created IRSB %s", irsb)
        return irsb

    def get_nop_irsb(self, inst_addr):
        return pyvex.IRSB(bytes=self.nop_instruction, mem_addr=inst_addr, arch=self.vex_arch)

    @property
    def struct_fmt(self):
        fmt = ""

        if self.memory_endness == "Iend_BE":
            fmt += ">"
        else:
            fmt += "<"

        if self.bits == 64:
            fmt += "Q"
        elif self.bits == 32:
            fmt += "I"
        elif self.bits == 16:
            fmt += "H"
        elif self.bits == 8:
            fmt += "B"

        return fmt

    @property
    def bytes(self):
        return self.bits/8

    @property
    def capstone(self):
        if self._cs is None:
            self._cs = _capstone.Cs(self.cs_arch, self.cs_mode)
            self._cs.detail = True
        return self._cs

class SimAMD64(SimArch):
    def __init__(self, endness=None): #pylint:disable=unused-argument
        SimArch.__init__(self)
        self.bits = 64
        self.vex_arch = "VexArchAMD64"
        self.vex_endness = "VexEndnessLE"
        self.name = "AMD64"
        self.qemu_name = 'x86_64'
        self.ida_processor = 'metapc'
        self.max_inst_bytes = 15
        self.ip_offset = 184
        self.sp_offset = 48
        self.bp_offset = 56
        self.ret_offset = 16
        self.stack_change = -8
        self.initial_sp = 0x7ffffffffff0000
        self.memory_endness = "Iend_LE"
        self.register_endness = "Iend_LE"
        self.cs_arch = _capstone.CS_ARCH_X86
        self.cs_mode = _capstone.CS_MODE_64 + _capstone.CS_MODE_LITTLE_ENDIAN
        self.ret_instruction = "\xc3"
        self.nop_instruction = "\x90"
        self.instruction_alignment = 1
        self.default_register_values = [
            ( 'd', 1, False, None ),
            ( 'rsp', self.initial_sp, True, 'global' ),
<<<<<<< HEAD
            ( 'fs', 0x9000000000000000, True, 'global'),
=======
            ( 'fs', 0x9000000000000000, True, 'global')
>>>>>>> 7b453d44
        ]
        self.entry_register_values = {
            'rax': 0x1c
        }

        self.default_symbolic_registers = [ 'rax', 'rcx', 'rdx', 'rbx', 'rsp', 'rbp', 'rsi', 'rdi', 'r8', 'r9', 'r10', 'r11', 'r12', 'r13', 'r14', 'r15', 'rip' ]

        self.register_names = {
            16: 'rax',
            24: 'rcx',
            32: 'rdx',
            40: 'rbx',

            48: 'rsp',

            56: 'rbp',
            64: 'rsi',
            72: 'rdi',

            80: 'r8',
            88: 'r9',
            96: 'r10',
            104: 'r11',
            112: 'r12',
            120: 'r13',
            128: 'r14',
            136: 'r15',

            # condition stuff
            144: 'cc_op',
            152: 'cc_dep1',
            160: 'cc_dep2',
            168: 'cc_ndep',

            # this determines which direction SSE instructions go
            176: 'd',

            184: 'rip',

            208: 'fs',
        }

        self.registers = {
            'rax': (16, 8),
            'rcx': (24, 8),
            'rdx': (32, 8),
            'rbx': (40, 8),

            'sp': (48, 8),
            'rsp': (48, 8),

            'rbp': (56, 8),
            'rsi': (64, 8),
            'rdi': (72, 8),

            'r8': (80, 8),
            'r9': (88, 8),
            'r10': (96, 8),
            'r11': (104, 8),
            'r12': (112, 8),
            'r13': (120, 8),
            'r14': (128, 8),
            'r15': (136, 8),

            # condition stuff
            'cc_op': (144, 8),
            'cc_dep1': (152, 8),
            'cc_dep2': (160, 8),
            'cc_ndep': (168, 8),

            # this determines which direction SSE instructions go
            'd': (176, 8),

            'rip': (184, 8),
            'pc': (184, 8),
            'ip': (184, 8),

            'fs': (208, 8)
        }

class SimX86(SimArch):
    def __init__(self, endness=None): #pylint:disable=unused-argument
        SimArch.__init__(self)
        self.bits = 32
        self.vex_arch = "VexArchX86"
        self.vex_endness = "VexEndnessLE"
        self.name = "X86"
        self.qemu_name = 'i386'
        self.ida_processor = 'metapc'
        self.max_inst_bytes = 15
        self.ip_offset = 68
        self.sp_offset = 24
        self.bp_offset = 28
        self.ret_offset = 8
        self.stack_change = -4
        self.memory_endness = "Iend_LE"
        self.register_endness = "Iend_LE"
        self.cs_arch = _capstone.CS_ARCH_X86
        self.cs_mode = _capstone.CS_MODE_32 + _capstone.CS_MODE_LITTLE_ENDIAN
        self.ret_instruction = "\xc3"
        self.nop_instruction = "\x90"
        self.instruction_alignment = 1
        self.default_register_values = [
            ( 'esp', self.initial_sp, True, 'global' ), # the stack
<<<<<<< HEAD
            ( 'edx', 0, True, 'global' )                # destructor routine for dynamic loader
                                                        # CLE doesn't need one, so NULL
=======
>>>>>>> 7b453d44
        ]
        self.entry_register_values = {
            'eax': 0x1C,
            'edx': 0
        }
        self.default_symbolic_registers = [ 'eax', 'ecx', 'edx', 'ebx', 'esp', 'ebp', 'esi', 'edi', 'eip' ]

        self.register_names = {
            8: 'eax',
            12: 'ecx',
            16: 'edx',
            20: 'ebx',

            24: 'esp',

            28: 'ebp',
            32: 'esi',
            36: 'edi',

            # condition stuff
            40: 'cc_op',
            44: 'cc_dep1',
            48: 'cc_dep2',
            52: 'cc_ndep',

            # this determines which direction SSE instructions go
            56: 'd',

            68: 'eip',
        }

        self.registers = {
            'eax': (8, 4),
            'ecx': (12, 4),
            'edx': (16, 4),
            'ebx': (20, 4),

            'sp': (24, 4),
            'esp': (24, 4),

            'ebp': (28, 4),
            'esi': (32, 4),
            'edi': (36, 4),

            # condition stuff
            'cc_op': (40, 4),
            'cc_dep1': (44, 4),
            'cc_dep2': (48, 4),
            'cc_ndep': (52, 4),

            # this determines which direction SSE instructions go
            'd': (56, 4),

            'eip': (68, 4),
            'pc': (68, 4),
            'ip': (68, 4)
        }

class SimARM(SimArch):
    def __init__(self, endness="Iend_LE"):
        # TODO: determine proper base register (if it exists)
        # TODO: handle multiple return registers?
        # TODO: which endianness should we put here?
        SimArch.__init__(self)
        self.bits = 32
        self.vex_arch = "VexArchARM"
        self.vex_endness = "VexEndnessLE" if endness == "Iend_LE" else "VexEndnessBE"
        self.name = "ARM"
        self.qemu_name = 'arm'
        self.ida_processor = 'armb'
        self.max_inst_bytes = 4
        self.ip_offset = 68
        self.sp_offset = 60
        self.bp_offset = 60
        self.ret_offset = 8
        self.stack_change = -4
        self.memory_endness = endness
        self.register_endness = endness
        self.cs_arch = _capstone.CS_ARCH_ARM
        self.cs_mode = _capstone.CS_MODE_LITTLE_ENDIAN if endness == 'Iend_LE' else _capstone.CS_MODE_BIG_ENDIAN
        self.ret_instruction = "\x0E\xF0\xA0\xE1"
        self.nop_instruction = "\x00\x00\x00\x00"
        self.instruction_alignment = 4
        self.cache_irsb = False
        self.concretize_unique_registers.add(64)
        self.default_register_values = [
            ( 'sp', self.initial_sp, True, 'global' ), # the stack
            ( 'thumb', 0x00000000, False, None ) # the thumb state
        ]
        self.default_symbolic_registers = [ 'r0', 'r1', 'r2', 'r3', 'r4', 'r5', 'r6', 'r7', 'r8', 'r9', 'r10', 'r11', 'r12', 'sp', 'lr', 'pc' ]

        self.register_names = {
            8: 'r0',
            12: 'r1',
            16: 'r2',
            20: 'r3',
            24: 'r4',
            28: 'r5',
            32: 'r6',
            36: 'r7',
            40: 'r8',
            44: 'r9',
            48: 'r10',
            52: 'r11',
            56: 'r12',

            # stack pointer
            60: 'sp',

            # link register
            64: 'lr',

            # program counter
            68: 'pc',

            # condition stuff
            72: 'cc_op',
            76: 'cc_dep1',
            80: 'cc_dep2',
            84: 'cc_ndep',

            # thumb state
            188: 'thumb',
        }

        self.registers = {
            # GPRs
            'r0': (8, 4),
            'r1': (12, 4),
            'r2': (16, 4),
            'r3': (20, 4),
            'r4': (24, 4),
            'r5': (28, 4),
            'r6': (32, 4),
            'r7': (36, 4),
            'r8': (40, 4),
            'r9': (44, 4),
            'r10': (48, 4),
            'r11': (52, 4),
            'r12': (56, 4),

            # stack pointer
            'sp': (60, 4),
            'r13': (60, 4),

            # link register
            'r14': (64, 4),
            'lr': (64, 4),

            # program counter
            'r15': (68, 4),
            'pc': (68, 4),

            # condition stuff
            'cc_op': (72, 4),
            'cc_dep1': (76, 4),
            'cc_dep2': (80, 4),
            'cc_ndep': (84, 4),

            # thumb state
            'thumb': ( 0x188, 4 )
        }

        if endness == "Iend_BE":
            self.ret_instruction = self.ret_instruction[::-1]
            self.nop_instruction = self.nop_instruction[::-1]

        self._cs_thumb = None

    @property
    def capstone(self):
        if self._cs is None:
            self._cs = _capstone.Cs(self.cs_arch, self.cs_mode + _capstone.CS_MODE_ARM)
            self._cs.detail = True
        return self._cs

    @property
    def capstone_thumb(self):
        if self._cs_thumb is None:
            self._cs_thumb = _capstone.Cs(self.cs_arch, self.cs_mode + _capstone.CS_MODE_THUMB)
            self._cs_thumb.detail = True
        return self._cs_thumb

    def make_state(self, **kwargs):
        state = SimArch.make_state(self, **kwargs)

        return state

class SimMIPS32(SimArch):
    def __init__(self, endness="Iend_LE"):
        # TODO: multiple return registers?
        # TODO: which endianness?
        SimArch.__init__(self)
        self.bits = 32
        self.vex_arch = "VexArchMIPS32"
        self.vex_endness = "VexEndnessLE" if endness == "Iend_LE" else "VexEndnessBE"
        self.name = "MIPS32"
        self.qemu_name = 'mips'
        self.ida_processor = 'mipsb'
        self.max_inst_bytes = 4
        self.ip_offset = 128
        self.sp_offset = 116
        self.bp_offset = 120
        self.ret_offset = 8
        self.stack_change = -4
        self.memory_endness = endness
        self.register_endness = endness
        self.cs_arch = _capstone.CS_ARCH_MIPS
        self.cs_mode = _capstone.CS_MODE_32 + (_capstone.CS_MODE_LITTLE_ENDIAN if endness == 'Iend_LE' else _capstone.CS_MODE_BIG_ENDIAN)
        self.ret_instruction = "\x08\x00\xE0\x03" + "\x25\x08\x20\x00"
        self.nop_instruction = "\x00\x00\x00\x00"
        self.instruction_alignment = 4
        self.persistent_regs = ['gp', 'ra', 't9']

        self.default_register_values = [
            ( 'sp', self.initial_sp, True, 'global' ),   # the stack
        ]
        self.entry_register_values = {
            'v0': 0,                                      # dynamic linker destructor
            'ra': 0
        }

        self.default_symbolic_registers = [ 'r0', 'r1', 'r2', 'r3', 'r4', 'r5', 'r6', 'r7', 'r8', 'r9', 'r10', 'r11', 'r12', 'r13', 'r14', 'r15', 'r16', 'r17', 'r18', 'r19', 'r20', 'r21', 'r22', 'r23', 'r24', 'r25', 'r26', 'r27', 'r28', 'sp', 'bp', 'lr', 'pc', 'hi', 'lo' ]

        self.register_names = {
            0: 'zero',
            4: 'at',
            8: 'v0',
            12: 'v1',
            16: 'a0',
            20: 'a1',
            24: 'a2',
            28: 'a3',
            32: 't0',
            36: 't1',
            40: 't2',
            44: 't3',
            48: 't4',
            52: 't5',
            56: 't6',
            60: 't7',
            64: 's0',
            68: 's1',
            72: 's2',
            76: 's3',
            80: 's4',
            84: 's5',
            88: 's6',
            92: 's7',
            96: 't8',
            100: 't9',
            104: 'k0',
            108: 'k1',
            112: 'gp',
            116: 'sp',
            120: 's8',
            124: 'ra',

            128: 'pc',

            132: 'hi',
            136: 'lo',
        }

        self.registers = {
            'r0': (0, 4), 'zero': (0, 4),
            'r1': (4, 4), 'at': (4, 4),
            'r2': (8, 4), 'v0': (8, 4),
            'r3': (12, 4), 'v1': (12, 4),
            'r4': (16, 4), 'a0': (16, 4),
            'r5': (20, 4), 'a1': (20, 4),
            'r6': (24, 4), 'a2': (24, 4),
            'r7': (28, 4), 'a3': (28, 4),
            'r8': (32, 4), 't0': (32, 4),
            'r9': (36, 4), 't1': (36, 4),
            'r10': (40, 4), 't2': (40, 4),
            'r11': (44, 4), 't3': (44, 4),
            'r12': (48, 4), 't4': (48, 4),
            'r13': (52, 4), 't5': (52, 4),
            'r14': (56, 4), 't6': (56, 4),
            'r15': (60, 4), 't7': (60, 4),
            'r16': (64, 4), 's0': (64, 4),
            'r17': (68, 4), 's1': (68, 4),
            'r18': (72, 4), 's2': (72, 4),
            'r19': (76, 4), 's3': (76, 4),
            'r20': (80, 4), 's4': (80, 4),
            'r21': (84, 4), 's5': (84, 4),
            'r22': (88, 4), 's6': (88, 4),
            'r23': (92, 4), 's7': (92, 4),
            'r24': (96, 4), 't8': (96, 4),
            'r25': (100, 4), 't9': (100, 4),
            'r26': (104, 4), 'k0': (104, 4),
            'r27': (108, 4), 'k1': (108, 4),
            'r28': (112, 4), 'gp': (112, 4),

            'r29': (116, 4), 'sp': (116, 4),

            'r30': (120, 4), 's8': (120, 4), 'bp': (120, 4), 'fp': (120, 4),

            'r31': (124, 4), 'ra': (124, 4), 'lr': (124, 4),

            'pc': (128, 4),
            'ip': (128, 4),

            'hi': (132, 4),
            'lo': (136, 4),
        }

        if endness == "Iend_BE":
            self.ret_instruction = "\x08\x00\xE0\x03"[::-1] + "\x25\x08\x20\x00"[::-1]
            self.nop_instruction = self.nop_instruction[::-1]

    def prepare_call_state(self, calling_state, initial_state=None, preserve_registers=(), preserve_memory=()):
        istate = initial_state if initial_state is not None else self.make_state()
        mips_caller_saves = ('s0', 's1', 's2', 's3', 's4', 's5', 's6', 's7', 'gp', 'sp', 'bp', 'ra')
        return SimArch.prepare_call_state(self, calling_state, initial_state=istate, preserve_registers=preserve_registers + mips_caller_saves + ('t9', ), preserve_memory=preserve_memory)

    def gather_info_from_state(self, state):
        info = {}
        for reg in self.persistent_regs:
            info[reg] = state.reg_expr(reg) # TODO: Only do t9 for PIC
        return info

    def prepare_state(self, state, info=None):
        if info is not None:
            # TODO: Only do this for PIC!
            if 't9' in info:
                state.store_reg('t9', info['t9'])
            elif 'current_function' in info:
                state.store_reg('t9', info['current_function'])

        return state

class SimPPC32(SimArch):
    def __init__(self, endness="Iend_BE"):
        # Note: PowerPC doesn't have pc, so guest_CIA is commented as IP (no arch visible register)
        # PowerPC doesn't have stack base pointer, so bp_offset is set to -1 below
        # Normally r1 is used as stack pointer

        SimArch.__init__(self)
        self.bits = 32
        self.vex_arch = "VexArchPPC32"
        self.vex_endness = "VexEndnessLE" if endness == "Iend_LE" else "VexEndnessBE"
        self.name = "PPC32"
        self.qemu_name = 'ppc'
        self.ida_processor = 'ppc'
        self.max_inst_bytes = 4
        self.ip_offset = 1168
        self.sp_offset = 20
        self.bp_offset = -1
        self.ret_offset = 8
        self.stack_change = -4
        self.memory_endness = endness
        self.register_endness = endness
        self.cs_arch = _capstone.CS_ARCH_PPC
        self.cs_mode = _capstone.CS_MODE_32 + (_capstone.CS_MODE_LITTLE_ENDIAN if endness == 'Iend_LE' else _capstone.CS_MODE_BIG_ENDIAN)
        self.ret_instruction = "\x4e\x80\x00\x20"
        self.nop_instruction = "\x60\x00\x00\x00"
        self.instruction_alignment = 4
        self.function_prologs=("\x94\x21\xff", "\x7c\x08\x02\xa6", "\x94\x21\xfe") # 4e800020: blr

        self.default_register_values = [
            ( 'sp', self.initial_sp, True, 'global' ) # the stack
        ]
        self.entry_register_values = {}

        self.default_symbolic_registers = [ 'r0', 'r1', 'r2', 'r3', 'r4', 'r5', 'r6', 'r7', 'r8', 'r9', 'r10', 'r11', 'r12', 'r13', 'r14', 'r15', 'r16', 'r17', 'r18', 'r19', 'r20', 'r21', 'r22', 'r23', 'r24', 'r25', 'r26', 'r27', 'r28', 'r29', 'r30', 'r31', 'sp', 'pc' ]

        self.registers_names = {
            16: 'r0',
            20: 'r1',
            24: 'r2',
            28: 'r3',
            32: 'r4',
            36: 'r5',
            40: 'r6',
            44: 'r7',
            48: 'r8',
            52: 'r9',
            56: 'r10',
            60: 'r11',
            64: 'r12',
            68: 'r13',
            72: 'r14',
            76: 'r15',
            80: 'r16',
            84: 'r17',
            88: 'r18',
            92: 'r19',
            96: 'r20',
            100: 'r21',
            104: 'r22',
            108: 'r23',
            112: 'r24',
            116: 'r25',
            120: 'r26',
            124: 'r27',
            128: 'r28',
            132: 'r29',
            136: 'r30',
            140: 'r31',

            # TODO: lr
            1160: 'pc',
        }

        self.registers = {
            'r0': (16, 4),
            'r1': (20, 4), 'sp': (20, 4),
            'r2': (24, 4),
            'r3': (28, 4),
            'r4': (32, 4),
            'r5': (36, 4),
            'r6': (40, 4),
            'r7': (44, 4),
            'r8': (48, 4),
            'r9': (52, 4),
            'r10': (56, 4),
            'r11': (60, 4),
            'r12': (64, 4),
            'r13': (68, 4),
            'r14': (72, 4),
            'r15': (76, 4),
            'r16': (80, 4),
            'r17': (84, 4),
            'r18': (88, 4),
            'r19': (92, 4),
            'r20': (96, 4),
            'r21': (100, 4),
            'r22': (104, 4),
            'r23': (108, 4),
            'r24': (112, 4),
            'r25': (116, 4),
            'r26': (120, 4),
            'r27': (124, 4),
            'r28': (128, 4),
            'r29': (132, 4),
            'r30': (136, 4),
            'r31': (140, 4),

            # TODO: lr
            'ip': (1160, 4),
            'pc': (1160, 4),
        }

        if endness == 'Iend_LE':
            self.ret_instruction = self.ret_instruction[::-1]
            self.nop_instruction = self.nop_instruction[::-1]
            self.function_prologs = tuple(map(lambda x: x[::-1], self.function_prologs))

class SimPPC64(SimArch):
    def __init__(self, endness="Iend_BE"):
        # Note: PowerPC doesn't have pc, so guest_CIA is commented as IP (no arch visible register)
        # PowerPC doesn't have stack base pointer, so bp_offset is set to -1 below
        # Normally r1 is used as stack pointer

        SimArch.__init__(self)
        self.bits = 64
        self.vex_arch = "VexArchPPC64"
        self.vex_endness = "VexEndnessLE" if endness == "Iend_LE" else "VexEndnessBE"
        self.name = "PPC64"
        self.qemu_name = 'ppc64'
        self.ida_processor = 'ppc64'
        self.max_inst_bytes = 4
        self.ip_offset = 1296
        self.sp_offset = 24
        self.bp_offset = -1
        self.ret_offset = 8
        self.stack_change = -8
        self.initial_sp = 0xffffffffff000000
        self.memory_endness = endness
        self.register_endness = endness
        self.cs_arch = _capstone.CS_ARCH_PPC
        self.cs_mode = _capstone.CS_MODE_64 + (_capstone.CS_MODE_LITTLE_ENDIAN if endness == 'Iend_LE' else _capstone.CS_MODE_BIG_ENDIAN)
        self.ret_instruction = "\x4e\x80\x00\x20"
        self.nop_instruction = "\x60\x00\x00\x00"
        self.instruction_alignment = 4
        self.function_prologs=("\x94\x21\xff", "\x7c\x08\x02\xa6", "\x94\x21\xfe") # 4e800020: blr

        self.default_register_values = [
            ( 'sp', self.initial_sp, True, 'global' ) # the stack
        ]
        self.entry_register_values = {}

        self.register_names = {
            16: 'r0',
            24: 'r1',
            32: 'r2',
            40: 'r3',
            48: 'r4',
            56: 'r5',
            64: 'r6',
            72: 'r7',
            80: 'r8',
            88: 'r9',
            96: 'r10',
            104: 'r11',
            112: 'r12',
            120: 'r13',
            128: 'r14',
            136: 'r15',
            144: 'r16',
            152: 'r17',
            160: 'r18',
            168: 'r19',
            176: 'r20',
            184: 'r21',
            192: 'r22',
            200: 'r23',
            208: 'r24',
            216: 'r25',
            224: 'r26',
            232: 'r27',
            240: 'r28',
            248: 'r29',
            256: 'r30',
            260: 'r31',

            # TODO: pc,lr
            1296: 'pc',
        }

        self.registers = {
            'r0': (16, 8),
            'r1': (24, 8), 'sp': (24, 8),
            'r2': (32, 8), 'rtoc': (32, 8),
            'r3': (40, 8),
            'r4': (48, 8),
            'r5': (56, 8),
            'r6': (64, 8),
            'r7': (72, 8),
            'r8': (80, 8),
            'r9': (88, 8),
            'r10': (96, 8),
            'r11': (104, 8),
            'r12': (112, 8),
            'r13': (120, 8),
            'r14': (128, 8),
            'r15': (136, 8),
            'r16': (144, 8),
            'r17': (152, 8),
            'r18': (160, 8),
            'r19': (168, 8),
            'r20': (176, 8),
            'r21': (184, 8),
            'r22': (192, 8),
            'r23': (200, 8),
            'r24': (208, 8),
            'r25': (216, 8),
            'r26': (224, 8),
            'r27': (232, 8),
            'r28': (240, 8),
            'r29': (248, 8),
            'r30': (256, 8),
            'r31': (260, 8),

            # TODO: pc,lr
            'ip': (1296, 4),
        }

        if endness == 'Iend_LE':
            self.ret_instruction = self.ret_instruction[::-1]
            self.nop_instruction = self.nop_instruction[::-1]
            self.function_prologs = tuple(map(lambda x: x[::-1], self.function_prologs))

Architectures = { }
Architectures["AMD64"] = SimAMD64
Architectures["X86"] = SimX86
Architectures["ARM"] = SimARM
Architectures["MIPS32"] = SimMIPS32
Architectures["PPC32"] = SimPPC32
Architectures["PPC64"] = SimPPC64

from .s_state import SimState
from .s_options import ABSTRACT_MEMORY<|MERGE_RESOLUTION|>--- conflicted
+++ resolved
@@ -183,11 +183,7 @@
         self.default_register_values = [
             ( 'd', 1, False, None ),
             ( 'rsp', self.initial_sp, True, 'global' ),
-<<<<<<< HEAD
-            ( 'fs', 0x9000000000000000, True, 'global'),
-=======
             ( 'fs', 0x9000000000000000, True, 'global')
->>>>>>> 7b453d44
         ]
         self.entry_register_values = {
             'rax': 0x1c
@@ -292,11 +288,8 @@
         self.instruction_alignment = 1
         self.default_register_values = [
             ( 'esp', self.initial_sp, True, 'global' ), # the stack
-<<<<<<< HEAD
             ( 'edx', 0, True, 'global' )                # destructor routine for dynamic loader
                                                         # CLE doesn't need one, so NULL
-=======
->>>>>>> 7b453d44
         ]
         self.entry_register_values = {
             'eax': 0x1C,
