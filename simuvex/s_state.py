--- conflicted
+++ resolved
@@ -169,14 +169,8 @@
                     if original_expr is not None and constrained_si is not None:
                         # FIXME: We are using an expression to intersect a StridedInterval... Is it good?
                         new_expr = original_expr.intersection(constrained_si)
-
-<<<<<<< HEAD
                         self.registers.replace_all(original_expr, new_expr)
-                        for region_id, region in self.memory.regions.items():
-=======
-                        # import ipdb; ipdb.set_trace()
                         for _, region in self.memory.regions.items():
->>>>>>> fe17d76f
                             region.memory.replace_all(original_expr, new_expr)
 
                         l.debug("SimExit.add_constraints: Applied to final state.")
