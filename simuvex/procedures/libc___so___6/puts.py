import simuvex
<<<<<<< HEAD
=======
from simuvex.s_type import SimTypePointer, SimTypeString, SimTypeInt
import symexec as se
>>>>>>> 9f1f5c79

######################################
# puts
######################################

class puts(simuvex.SimProcedure):
	def __init__(self): # pylint: disable=W0231,
                self.argument_types = {0: self.ty_ptr(SimTypeString())}
                self.return_type = SimTypeInt(32, True)

		write = simuvex.SimProcedures['syscalls']['write']
		strlen = simuvex.SimProcedures['libc.so.6']['strlen']

		string = self.arg(0)
		length = self.inline_call(strlen, string).ret_expr
		self.inline_call(write, self.state.BVV(1, self.state.arch.bits), string, length)
		self.state['posix'].write(1, self.state.BVV(0x0a, 8), 1)

		# TODO: return values
		self.ret()<|MERGE_RESOLUTION|>--- conflicted
+++ resolved
@@ -1,9 +1,5 @@
 import simuvex
-<<<<<<< HEAD
-=======
-from simuvex.s_type import SimTypePointer, SimTypeString, SimTypeInt
-import symexec as se
->>>>>>> 9f1f5c79
+from simuvex.s_type import SimTypeString, SimTypeInt
 
 ######################################
 # puts
@@ -11,8 +7,8 @@
 
 class puts(simuvex.SimProcedure):
 	def __init__(self): # pylint: disable=W0231,
-                self.argument_types = {0: self.ty_ptr(SimTypeString())}
-                self.return_type = SimTypeInt(32, True)
+		self.argument_types = {0: self.ty_ptr(SimTypeString())}
+		self.return_type = SimTypeInt(32, True)
 
 		write = simuvex.SimProcedures['syscalls']['write']
 		strlen = simuvex.SimProcedures['libc.so.6']['strlen']
