import simuvex
from itertools import count

fastpath_data_counter = count()

class receive(simuvex.SimProcedure):
    #pylint:disable=arguments-differ

    def run(self, fd, buf, count, rx_bytes):
        if self.state.mode == 'fastpath':
            # Special case for CFG generation
            if not self.state.se.symbolic(count):
                actual_size = count
                data = self.state.se.Unconstrained(
                    'receive_data_%d' % fastpath_data_counter.next(),
                    self.state.se.exactly_int(actual_size) * 8
                )
                self.state.store_mem(buf, data)
            else:
                actual_size = self.state.se.Unconstrained('receive_length', self.state.arch.bits)
            self.state.store_mem(rx_bytes, actual_size, endness='Iend_LE')

            return self.state.se.BVV(0, self.state.arch.bits)

        if ABSTRACT_MEMORY in self.state.options:
            actual_size = count
        else:
            actual_size = self.state.se.Unconstrained('receive_length', self.state.arch.bits)
            if CGC_NO_SYMBOLIC_RECEIVE_LENGTH in self.state.options:
                self.state.add_constraints(actual_size == count, action=True)
            else:
                self.state.add_constraints(self.state.se.ULE(actual_size, count), action=True)

        if self.state.satisfiable(extra_constraints=[count != 0]):
            data = self.state.posix.read(fd, count)
            list(self.state.log.actions)[-1].size.ast = actual_size
            self.state.store_mem(buf, data, size=actual_size)
            list(self.state.log.actions)[-2].data.ast = list(self.state.log.actions)[-1].actual_value.ast
<<<<<<< HEAD
            self.data = data
        else:
            self.data = None
=======
>>>>>>> 165404a0

        self.size = actual_size
        self.state.store_mem(rx_bytes, actual_size, condition=rx_bytes != 0, endness='Iend_LE')

        # TODO: receive failure
        return self.state.se.BVV(0, self.state.arch.bits)

<<<<<<< HEAD
from simuvex.s_options import ABSTRACT_MEMORY
=======
from simuvex.s_options import ABSTRACT_MEMORY, CGC_NO_SYMBOLIC_RECEIVE_LENGTH
>>>>>>> 165404a0
<|MERGE_RESOLUTION|>--- conflicted
+++ resolved
@@ -7,6 +7,7 @@
     #pylint:disable=arguments-differ
 
     def run(self, fd, buf, count, rx_bytes):
+
         if self.state.mode == 'fastpath':
             # Special case for CFG generation
             if not self.state.se.symbolic(count):
@@ -36,12 +37,9 @@
             list(self.state.log.actions)[-1].size.ast = actual_size
             self.state.store_mem(buf, data, size=actual_size)
             list(self.state.log.actions)[-2].data.ast = list(self.state.log.actions)[-1].actual_value.ast
-<<<<<<< HEAD
             self.data = data
         else:
             self.data = None
-=======
->>>>>>> 165404a0
 
         self.size = actual_size
         self.state.store_mem(rx_bytes, actual_size, condition=rx_bytes != 0, endness='Iend_LE')
@@ -49,8 +47,4 @@
         # TODO: receive failure
         return self.state.se.BVV(0, self.state.arch.bits)
 
-<<<<<<< HEAD
-from simuvex.s_options import ABSTRACT_MEMORY
-=======
-from simuvex.s_options import ABSTRACT_MEMORY, CGC_NO_SYMBOLIC_RECEIVE_LENGTH
->>>>>>> 165404a0
+from simuvex.s_options import ABSTRACT_MEMORY, CGC_NO_SYMBOLIC_RECEIVE_LENGTH